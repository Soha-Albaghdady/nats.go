--- conflicted
+++ resolved
@@ -658,14 +658,6 @@
 func (nc *Conn) setupServerPool() error {
 	nc.srvPool = make([]*srv, 0, srvPoolSize)
 	nc.urls = make(map[string]struct{}, srvPoolSize)
-<<<<<<< HEAD
-	if nc.Opts.Url != _EMPTY_ {
-		if err := nc.addURLToPool(nc.Opts.Url, false); err != nil {
-			return err
-		}
-	}
-=======
->>>>>>> ac9ccd21
 
 	// Create srv objects from each url string in nc.Opts.Servers
 	// and add them to the pool
@@ -680,16 +672,11 @@
 		nc.shufflePool()
 	}
 
-<<<<<<< HEAD
-	// Place default URL if pool is empty.
-	if len(nc.srvPool) <= 0 {
-		if err := nc.addURLToPool(DefaultURL, false); err != nil {
-=======
 	// Normally, if this one is set, Options.Servers should not be,
 	// but we always allowed that, so continue to do so.
 	if nc.Opts.Url != _EMPTY_ {
 		// Add to the end of the array
-		if err := nc.addURLToPool(nc.Opts.Url); err != nil {
+		if err := nc.addURLToPool(nc.Opts.Url, false); err != nil {
 			return err
 		}
 		// Then swap it with first to guarantee that Options.Url is tried first.
@@ -699,8 +686,7 @@
 		}
 	} else if len(nc.srvPool) <= 0 {
 		// Place default URL if pool is empty.
-		if err := nc.addURLToPool(DefaultURL); err != nil {
->>>>>>> ac9ccd21
+		if err := nc.addURLToPool(DefaultURL, false); err != nil {
 			return err
 		}
 	}
